--- conflicted
+++ resolved
@@ -36,16 +36,7 @@
 
 export const config = {
   matcher: [
-<<<<<<< HEAD
-    '/((?!api|_next/static|_next/image|favicon.ico).*)',
-    '/(api|trpc)(.*)'
-  ]
-=======
-    // '/((?!.*\\..*|_next).*)',
-    // '/',
-    // '/(api|trpc)(.*)'
     '/((?!api|_next/static|_next/image|favicon.ico).*)',
     '/(api|trpc)(.*)'
   ],
->>>>>>> e4fc0c45
 };